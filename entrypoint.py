--- conflicted
+++ resolved
@@ -26,14 +26,10 @@
 
 print("::group::Compile firmware")
 rc = subprocess.run(
-<<<<<<< HEAD
-    ["esphome", "compile", filename], stdout=subprocess.PIPE, stderr=subprocess.STDOUT
-=======
     ["esphome", "compile", filename],
     stdout=sys.stdout,
     stderr=sys.stderr,
     check=False,
->>>>>>> ed76b282
 )
 if rc.returncode != 0:
     sys.exit(rc)
